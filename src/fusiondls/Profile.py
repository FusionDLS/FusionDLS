import copy

import matplotlib.pyplot as plt
import numpy as np
import scipy as sp
from scipy.integrate import trapezoid


class Profile:
    """
    Class defining a single field line profile (field line with topology).
    Used in the geometry reader. Has a lot of methods to calculate basic statistics
    as well as to modify the profile, e.g. to change its connection length or
    total flux expansion.
    """

    def __init__(self, R, Z, Xpoint, Btot, Bpol, S, Spol, name="base"):
        self.R = R
        self.Z = Z
        self.Xpoint = Xpoint

        # Split into leg up to and incl. xpoint
        self.R_leg = R[: Xpoint + 1]
        self.Z_leg = Z[: Xpoint + 1]

        self.Btot = Btot
        self.Bpol = Bpol
        self.S = S
        self.Spol = Spol

        self.name = name

    ## Allows to get attributes, set attributes as if it was a dict
    def __getitem__(self, key):
        return getattr(self, key)

    def __setitem__(self, key, value):
        setattr(self, key, value)

    def keys(self):
        return self.__dict__.keys()

    ## Allows copying
    def copy(self):
        # obj = type(self).__new__(self.__class__)
        # obj.__dict__.update(self.__dict__)
        # return obj

        return copy.deepcopy(self)

    def get_connection_length(self):
        """
        Return connection length of profile
        """
        return self.S[-1] - self.S[0]

    def get_total_flux_expansion(self):
        """
        Return total flux expansion of profile
        """
        return self.Btot[self.Xpoint] / self.Btot[0]

    def get_average_frac_gradB(self):
        """
        Return the average fractional Btot gradient
        below the X-point
        """
        return ((np.gradient(self.Btot, self.Spol) / self.Btot)[: self.Xpoint]).mean()

    def get_gradB_integral(self):
        """
        Return the integral of the fractional Btot gradient
        below the X-point
        """
        return trapezoid(
            (np.gradient(self.Btot, self.Spol) / self.Btot)[: self.Xpoint],
            self.Spol[: self.Xpoint],
        )

    def get_gradB_average(self):
        """
        Return the integral of the fractional Btot gradient
        below the X-point
        """
        return np.mean((np.gradient(self.Btot, self.Spol) / self.Btot)[: self.Xpoint])

    def get_Bpitch_integral(self):
        """
        Return the integral of the pitch angle Bpol/Btot
        below the X-point
        """
        return trapezoid(
            (self.Bpol / self.Btot)[: self.Xpoint], self.Spol[: self.Xpoint]
        )

    def get_Bpitch_average(self):
        """
        Return the integral of the pitch angle Bpol/Btot
        below the X-point
        """
        return np.mean((self.Bpol / self.Btot)[: self.Xpoint])

    def get_average_B_ratio(self):
        """
        Return the average Btot below X-point
        """
        return self.Btot[self.Xpoint] / (self.Btot[: self.Xpoint]).mean()

    def scale_BxBt(self, scale_factor=None, BxBt=None, verbose=True):
        """
        Scale a Btot profile to have an arbitrary flux expansion
        Specify either a scale factor or requried flux expansion
        Will keep Spol the same (not pitch angle)
        Will not modify R,Z coordinates!
        """

        Btot = self.Btot
        breakpoint = self.Xpoint + 1

        Bt_base = Btot[0]
        Bx = Btot[self.Xpoint]
        BxBt_base = Bx / Bt_base

        if BxBt is None and scale_factor is None:
            raise ValueError("Specify either scale factor or flux expansion")
        if BxBt is None:
            BxBt = BxBt_base * scale_factor

        if BxBt == 0:
            raise ValueError("BxBt cannot be 0")

        # Keep Bx the same, scale Bt.
        # Calc new Bt based on desired BtBx
        Bt_new = 1 / (BxBt / Bx)

        Btot_upstream = Btot[breakpoint:]
        Btot_leg = Btot[:breakpoint]

        old_span = Bx - Bt_base
        new_span = Bx - Bt_new
        Btot_leg_new = Btot_leg * (new_span / old_span)  # Scale to get Bx/Bt ratio
        Btot_leg_new -= Btot_leg_new[-1] - Bx  # Offset to realign Bx

        if verbose:
            print(
                "Warning: scaling flux expansion. R,Z coordinates will no longer be physical"
            )

        self.Btot = np.concatenate((Btot_leg_new, Btot_upstream))

    def scale_Lc(self, scale_factor=None, Lc=None, verbose=True):
        """
        Scale Spar and Spol profiles for arbitrary connection length
        Specify either a scale factor or requried connection length
        Will keep Spol the same (not pitch angle)
        Will not modify R,Z coordinates!
        """
        # FIXME looks to have about 5% error when using Lc

        if scale_factor is None and Lc is None:
            raise ValueError("Specify either scale factor or connection length")

        breakpoint = self.Xpoint + 1

        def scale_leg(S, scale_factor):
            L_upstream = S[-1] - S[breakpoint]
            L_leg = S[breakpoint]
            L_total = S[-1]

            if Lc is None:
                L_leg_new = L_total * scale_factor - L_upstream
            else:
                L_leg_new = Lc - L_upstream

            S_leg = S[:breakpoint]
            S_upstream = S[breakpoint:]
            S_leg_new = S_leg * L_leg_new / L_leg
            S_upstream_new = S_upstream + S_leg_new[-1] - S_leg[-1]
            return np.concatenate((S_leg_new, S_upstream_new))

        self["S"] = scale_leg(self["S"], scale_factor)
        self["Spol"] = scale_leg(self["Spol"], scale_factor)

        if verbose:
            print(
                "Warning: Scaling connection length. R,Z coordinates will no longer be valid"
            )

    def offset_control_points(self, offsets, factor=1):
        """
        Take profile and add control points [x,y]
        Then perform cord spline interpolation to get interpolated profile in [xs,ys]
        The degree of the morph can be controlled by the factor
        Saves control points as R_control, Z_control

        Offsets are a list of dictionaries, each defining a point
        along the leg to shift vertically or horizontally:
            [dict(pos = 1, offsety = -0.1, offsetx = 0.2),
                ...]
        Where pos is the fractional poloidal position along the field line
        starting at the target, and offsety and offsetx are vertical and
        horizontal offsets in [m].
        """

        self.R_original = self.R.copy()
        self.Z_original = self.Z.copy()

        self.R_control, self.Z_control = shift_points(
            self.R_leg, self.Z_leg, offsets, factor=factor
        )  # Control points defining profile

        self.interpolate_leg_from_control_points()
        self.recalculate_topology()

    def interpolate_leg_from_control_points(self):
        """
        Takes saved R_control and Z_control and uses them to interpolate new R,Z
        coordinates for the entire profile
        Saves new R and Z as well as the leg interpolations R_leg_spline and Z_leg_spline
        """

        self.R_leg_spline, self.Z_leg_spline = cord_spline(
            self.R_control, self.Z_control
        )  # Interpolate

        ## Calculate the new leg RZ from the spline
        # Note xs and ys are backwards
        dist = get_cord_distance(
            self["R_leg"], self["Z_leg"]
        )  # Distances along old leg
        spl = cord_spline(
            self["R_control"][::-1], self["Z_control"][::-1], return_spline=True
        )

        # New leg interpolated onto same points as old leg
        self["R_leg_spline"], self["Z_leg_spline"] = spl(dist)

        ## Calculate total RZ by adding upstream
        self["R"] = np.concatenate(
            [
                self["R_leg_spline"],
                self["R"][self["Xpoint"] + 1 :],
            ]
        )

        self["Z"] = np.concatenate(
            [
                self["Z_leg_spline"],
                self["Z"][self["Xpoint"] + 1 :],
            ]
        )

    def recalculate_topology(self, constant_pitch=True, Bpol_shift=None):
        """
        Recalculate Spol, S, Btor, Bpol and Btot from R,Z
        If doing this after morphing a profile:
        - It requires R_leg and Z_leg to be the original leg
        - The new leg is contained in R_leg_spline and Z_leg_spline
        - The above are used to calculate new topology
        Currently only supports changing topology below the X-point

        Bpol_shift: dict()
            Width = gaussian width in m
            pos = position in m poloidal from the target
            height = height in Bpol units
        """

        ## Calculate existing toroidal field (1/R)
        Btor = np.sqrt(self["Btot"] ** 2 - self["Bpol"] ** 2)  # Toroidal field
        Bpitch = self["Bpol"] / self["Btot"]

        ## Save existing parameters
        self["Bpol"] = self["Bpol"].copy()
        Btor_leg = Btor[: self["Xpoint"] + 1]
        Bpol_leg = self["Bpol"][: self["Xpoint"] + 1]
        Bpitch_leg = Bpitch[: self["Xpoint"] + 1]

        ## Calculate new S poloidal from R,Z
        self["Spol"] = returnll(self["R"], self["Z"])

        ## Calculate toroidal field (1/R)
        Btor_leg_new = Btor_leg * (self["R_leg"] / self["R_leg_spline"])

        ## Calculate total field
        # Either keep same Bpitch or same Bpol
        if constant_pitch:
            Btot_leg_new = np.sqrt(Btor_leg_new**2 / (1 - Bpitch_leg**2))
            Bpol_leg_new = np.sqrt(Btot_leg_new**2 - Btor_leg_new**2)

            self["Bpol"] = np.concatenate(
                [
                    Bpol_leg_new,
                    self["Bpol"][self["Xpoint"] + 1 :],
                ]
            )

            ## Convolve Bpol with a gaussian of a width, position and height
            if Bpol_shift is not None:
                width = Bpol_shift["width"]
                pos = Bpol_shift["pos"]
                height = Bpol_shift["height"]
                weight = (width * np.sqrt(2 * np.pi)) * np.exp(
                    -0.5 * ((np.array(self["Spol"]) - pos) / (width)) ** 2
                )
                weight = weight / np.max(weight) * height
                self["Bpol"] -= weight

        else:
            Btot_leg_new = np.sqrt(Btor_leg_new**2 + Bpol_leg**2)

        self["Btot"] = np.concatenate(
            [
                Btot_leg_new,
                self["Btot"][self["Xpoint"] + 1 :],
            ]
        )

        ## Calculate parallel connection length
        self["S"] = returnS(self["R"], self["Z"], self["Btot"], self["Bpol"])

        # Recalculate new R_leg and Z_leg. Must be at the end to preserve reference
        # to old leg for Btor
        self["R_leg"] = self["R"][: self["Xpoint"] + 1]
        self["Z_leg"] = self["Z"][: self["Xpoint"] + 1]

    def plot_topology(self):
        fig, axes = plt.subplots(2, 2, figsize=(8, 8))

        basestyle = {"c": "black"}
        xstyle = {"marker": "+", "linewidth": 2, "s": 150, "c": "r", "zorder": 100}

        ax = axes[0, 0]
        ax.set_title("Fractional $B_{tot}$ gradient")
        ax.plot(
            self["Spol"],
            np.gradient(self["Btot"], self["Spol"]) / self["Btot"],
            **basestyle,
        )
        ax.scatter(
            self["Spol"][self["Xpoint"]],
            (np.gradient(self["Btot"], self["Spol"]) / self["Btot"])[self["Xpoint"]],
            **xstyle,
        )
        ax.set_xlabel(r"$S_{\theta} \   [m]$")
        ax.set_ylabel("$B_{tot}$ $[T]$")

        ax = axes[1, 0]
        ax.set_title("$B_{tot}$")
        ax.plot(self["Spol"], self["Btot"], **basestyle)
        ax.scatter(self["Spol"][self["Xpoint"]], self["Btot"][self["Xpoint"]], **xstyle)
        ax.set_xlabel(r"$S_{\theta} \   [m]$")
        ax.set_ylabel("$B_{tot}$ $[T]$")

        ax = axes[0, 1]
        ax.set_title(r"Field line pitch $B_{pol}/B_{tot}$")
        ax.plot(self["Spol"], self["Bpol"] / self["Btot"], **basestyle)
        ax.scatter(
            self["Spol"][self["Xpoint"]],
            (self["Bpol"] / self["Btot"])[self["Xpoint"]],
            **xstyle,
        )
        ax.set_xlabel(r"$S_{\theta} \   [m]$")
        ax.set_ylabel(r"$B_{pol} \ / B_{tot}$ ")

        ax = axes[1, 1]
        ax.set_title("$B_{pol}$")
        ax.plot(self["Spol"], self["Bpol"], **basestyle)
        ax.scatter(
            self["Spol"][self["Xpoint"]], (self["Bpol"])[self["Xpoint"]], **xstyle
        )
        ax.set_xlabel(r"$S_{\theta} \   [m]$")
        ax.set_ylabel(r"$B_{\theta}$ $[T]$")

        fig.tight_layout()

    def plot_control_points(
        self,
        linesettings=None,
        markersettings=None,
        ylim=(None, None),
        xlim=(None, None),
        dpi=100,
        ax=None,
    ):
        if markersettings is None:
            markersettings = {}
        if linesettings is None:
            linesettings = {}
        if ax is None:
            _fig, ax = plt.subplots(dpi=dpi)
            ax.plot(
                self["R"],
                self["Z"],
                linewidth=3,
                marker="o",
                markersize=0,
                color="black",
                alpha=1,
            )
            ax.set_xlabel(r"$R\ (m)$")
            ax.set_ylabel(r"$Z\ (m)$")

            if ylim != (None, None):
                ax.set_ylim(ylim)
            if xlim != (None, None):
                ax.set_xlim(xlim)

            ax.set_title("RZ Space")
            ax.grid(alpha=0.3, color="k")
            ax.set_aspect("equal")

        default_line_args = {"c": "forestgreen", "alpha": 0.7, "zorder": 100}
        default_marker_args = {
            "c": "limegreen",
            "marker": "+",
            "linewidth": 15,
            "s": 3,
            "zorder": 100,
        }

        line_args = {**default_line_args, **linesettings}
        marker_args = {**default_marker_args, **markersettings}

        ax.plot(
            self["R_leg_spline"], self["Z_leg_spline"], **line_args, label=self.name
        )
        ax.scatter(self["R_control"], self["Z_control"], **marker_args)

<<<<<<< HEAD
        ax.set_xlabel(r"$R\ (m)$")
        ax.set_ylabel(r"$Z\ (m)$")

        pad = 0.2

        selector = slice(None, self["Xpoint"])

        R_leg_original = self["R_original"][selector]
        Z_leg_original = self["Z_original"][selector]

        Rmax = R_leg_original.max()
        Rmin = R_leg_original.min()
        Zmax = Z_leg_original.max()
        Zmin = Z_leg_original.min()

        Rspan = Rmax - Rmin
        Zspan = Zmax - Zmin

        ax.set_xlim(Rmin - Rspan * pad, Rmax + Rspan * pad)
        ax.set_ylim(Zmin - Zspan * pad, Zmax + Zspan * pad)

        if ylim != (None, None):
            ax.set_ylim(ylim)
        if xlim != (None, None):
            ax.set_xlim(xlim)

        ax.set_title("RZ Space")
        ax.grid(alpha=0.3, color="k")
        ax.set_aspect("equal")

=======
>>>>>>> af5018b0

class Morph:
    """
    This class creates new field line profiles by interpolating between
    any two profiles. You provide a start and end profile and it will return
    intermediate ones according to a morph factor.
    """

    def __init__(self, R, Z, Xpoint, Btot, Bpol, S, Spol):
        """
        Class is initialised with the properties of the base (start) profile.
        Needs to be refactored to accept a Profile class.
        """
        self.R = R
        self.Z = Z
        self.Xpoint = Xpoint

        # Split into leg up to and incl. xpoint
        self.R_leg = R[: Xpoint + 1]
        self.Z_leg = Z[: Xpoint + 1]

        self.Btot = Btot
        self.Bpol = Bpol
        self.S = S
        self.Spol = Spol

    def set_start_profile(self, profile, offsets):
        """
        Sets the start profile based on what the class was initialised with.
        You must provide offsets which is a dictionary of the spline control
        points and their offsets. For the start profile, the offsets dictionary
        should contain just the control points with no offsets.
        See the function shift_offsets() for what the offsets should look like.
        """
        self.start = self.make_profile_spline(profile, offsets)
        self.start["R_leg"] = self.R_leg
        self.start["Z_leg"] = self.Z_leg
        self.start["R"] = self.R
        self.start["Z"] = self.Z
        self.start["S"] = self.S
        self.start["Spol"] = self.Spol
        self.start["Btot"] = self.Btot
        self.start["Bpol"] = self.Bpol
        self.start["Xpoint"] = self.Xpoint

    def set_end_profile(self, offsets):
        """
        Sets the end profile based on the offsets dictionary with the original
        control point coordinates and their desired offsets.
        """
        self.end = self.make_profile_spline(offsets)
        self.end = self._populate_profile(self.end)

    def generate_profiles(self, factors):
        """
        Make a series of profiles according to provided factors
        where factor = 0 corresponds to start, factor = 1
        corresponds to end and factor = 0.5 corresponds to halfway.
        """
        profiles = {}
        for i in factors:
            profiles[i] = self.morph_between(i)

        self.profiles = profiles

    def morph_between(self, factor):
        prof = {}
        prof["x"] = self.start["x"] + factor * (self.end["x"] - self.start["x"])
        prof["y"] = self.start["y"] + factor * (self.end["y"] - self.start["y"])
        prof["xs"], prof["ys"] = cord_spline(prof["x"], prof["y"])  # Interpolate
        return self._populate_profile(prof)

    def _populate_profile(self, prof):
        """
        Add the rest of the profile to the leg above the X-point
        Add Bpol and Btot along entire leg
        Returns new modified profile
        """

        start = self.start
        prof["Xpoint"] = start["Xpoint"]

        ## Add leg above X-point
        # xs and ys are backwards
        dist = get_cord_distance(
            start["R_leg"], start["Z_leg"]
        )  # Distances along old leg
        spl = cord_spline(
            prof["xs"][::-1], prof["ys"][::-1], return_spline=True
        )  # Spline interp for new leg
        R_leg_new, Z_leg_new = spl(
            dist
        )  # New leg interpolated onto same points as old leg

        prof["R"] = np.concatenate(
            [
                R_leg_new,
                start["R"][start["Xpoint"] + 1 :],
            ]
        )

        prof["Z"] = np.concatenate(
            [
                Z_leg_new,
                start["Z"][start["Xpoint"] + 1 :],
            ]
        )

        ## Poloidal dist and field
        prof["Spol"] = returnll(prof["R"], prof["Z"])
        prof["Bpol"] = start["Bpol"].copy()  # Assume same poloidal field as start

        ## Total field
        Btor = np.sqrt(start["Btot"] ** 2 - start["Bpol"] ** 2)  # Toroidal field
        Btor_leg = Btor[: start["Xpoint"] + 1]
        Btor_leg_new = Btor_leg * (start["R_leg"] / R_leg_new)

        Bpol_leg = start["Bpol"][: start["Xpoint"] + 1]
        Btot_leg_new = np.sqrt(Btor_leg_new**2 + Bpol_leg**2)

        prof["Btot"] = np.concatenate(
            [
                Btot_leg_new,
                start["Btot"][start["Xpoint"] + 1 :],
            ]
        )

        prof["S"] = returnS(prof["R"], prof["Z"], prof["Btot"], prof["Bpol"])

        return prof

    def plot_profile(self, prof, dpi=100, ylim=(None, None), xlim=(None, None)):
        _fig, ax = plt.subplots(dpi=dpi)

        s = self.start
        p = prof

        ax.plot(s["xs"], s["ys"], c="forestgreen", zorder=100, alpha=1)
        ax.scatter(
            s["x"], s["y"], c="limegreen", zorder=100, marker="+", linewidth=15, s=3
        )
        ax.plot(p["xs"], p["ys"], c="deeppink", zorder=100, alpha=0.4)
        ax.scatter(p["x"], p["y"], c="red", zorder=100, marker="x")

        ax.plot(
            s["R"],
            s["Z"],
            linewidth=3,
            marker="o",
            markersize=0,
            color="black",
            alpha=1,
        )

        ax.set_xlabel(r"$R\ (m)$", fontsize=15)
        ax.set_ylabel(r"$Z\ (m)$")

        if ylim != (None, None):
            ax.set_ylim(ylim)
        if xlim != (None, None):
            ax.set_xlim(xlim)

        ax.set_title("RZ Space")
        ax.grid(alpha=0.3, color="k")
        ax.set_aspect("equal")


def compare_profile_topologies(base_profile, profiles):
    """
    Do a bunch of plots to compare the properties of two profiles
    """

    d = base_profile

    fig, axes = plt.subplots(2, 2, figsize=(8, 8))
    markers = ["o", "v"]

    profstyle = {"alpha": 0.3}

    basestyle = {"c": "black"}
    xstyle = {"marker": "+", "linewidth": 2, "s": 150, "c": "r", "zorder": 100}

    S_pol_xpoint_max = max(p["Spol"][p["Xpoint"]] for p in profiles)

    Spol_shift_base = S_pol_xpoint_max - d["Spol"][d["Xpoint"]]

    ax = axes[0, 0]
    ax.set_title("Fractional $B_{tot}$ gradient")

    ax.plot(
        d["Spol"] + Spol_shift_base,
        np.gradient(d["Btot"], d["Spol"]) / d["Btot"],
        **basestyle,
    )
    ax.scatter(
        d["Spol"][d["Xpoint"]] + Spol_shift_base,
        (np.gradient(d["Btot"], d["Spol"]) / d["Btot"])[d["Xpoint"]],
        **xstyle,
    )
    for i, p in enumerate(profiles):
        Spol_shift = S_pol_xpoint_max - p["Spol"][p["Xpoint"]]
        ax.plot(
            p["Spol"] + Spol_shift,
            np.gradient(p["Btot"], p["Spol"]) / p["Btot"],
            **profstyle,
            marker=markers[i],
        )
        ax.set_xlabel(r"$S_{\theta} \   [m]$")
        ax.set_ylabel("$B_{tot}$ $[T]$")

    ax = axes[1, 0]
    ax.set_title("$B_{tot}$")

    ax.plot(d["Spol"] + Spol_shift_base, d["Btot"], **basestyle)
    ax.scatter(
        d["Spol"][d["Xpoint"]] + Spol_shift_base, d["Btot"][d["Xpoint"]], **xstyle
    )
    for i, p in enumerate(profiles):
        Spol_shift = S_pol_xpoint_max - p["Spol"][p["Xpoint"]]
        ax.plot(p["Spol"] + Spol_shift, p["Btot"], **profstyle, marker=markers[i])
        ax.set_xlabel(r"$S_{\theta} \   [m]$")
        ax.set_ylabel("$B_{tot}$ $[T]$")

    ax = axes[0, 1]
    ax.set_title(r"Field line pitch $B_{pol}/B_{tot}$")

    ax.plot(d["Spol"] + Spol_shift_base, d["Bpol"] / d["Btot"], **basestyle)
    ax.scatter(
        d["Spol"][d["Xpoint"]] + Spol_shift_base,
        (d["Bpol"] / d["Btot"])[d["Xpoint"]],
        **xstyle,
    )
    for i, p in enumerate(profiles):
        Spol_shift = S_pol_xpoint_max - p["Spol"][p["Xpoint"]]
        ax.plot(
            p["Spol"] + Spol_shift,
            p["Bpol"] / p["Btot"],
            **profstyle,
            marker=markers[i],
        )
    ax.set_xlabel(r"$S_{\theta} \   [m]$")
    ax.set_ylabel(r"$B_{pol} \ / B_{tot}$ ")

    ax = axes[1, 1]
    ax.set_title("$B_{pol}$")

    ax.plot(d["Spol"] + Spol_shift_base, d["Bpol"], **basestyle)
    ax.scatter(
        d["Spol"][d["Xpoint"]] + Spol_shift_base, (d["Bpol"])[d["Xpoint"]], **xstyle
    )
    for i, p in enumerate(profiles):
        Spol_shift = S_pol_xpoint_max - p["Spol"][p["Xpoint"]]
        ax.plot(p["Spol"] + Spol_shift, p["Bpol"], **profstyle, marker=markers[i])
        ax.scatter(
            p["Spol"][p["Xpoint"]] + Spol_shift, (p["Bpol"])[p["Xpoint"]], **xstyle
        )
    ax.set_xlabel(r"$S_{\theta} \   [m]$")
    ax.set_ylabel(r"$B_{\theta}$ $[T]$")

    fig.tight_layout()


def cord_spline(x, y, return_spline=False):
    """
    Do cord interpolation of x and y. This parametrises them
    by the cord length and allows them to go back on themselves,
    i.e. to have non-unique X values and non-monotonicity.
    I think you need to have at least 4 points.

    https://docs.scipy.org/doc/scipy/tutorial/interpolate/1D.html#parametric-spline-curves
    """
    p = np.stack((x, y))
    u_cord = get_cord_distance(x, y)

    spl = sp.interpolate.make_interp_spline(u_cord, p, axis=1)

    uu = np.linspace(u_cord[0], u_cord[-1], 200)
    R, Z = spl(uu)

    if return_spline:
        return spl

    return R, Z


def get_cord_distance(x, y):
    """
    Return array of distances along a curve defined by x and y.
    """
    p = np.stack((x, y))
    dp = p[:, 1:] - p[:, :-1]  # 2-vector distances between points
    l_norm = (dp**2).sum(axis=0)  # squares of lengths of 2-vectors between points
    u_cord = np.sqrt(l_norm).cumsum()  # Cumulative sum of 2-norms
    u_cord /= u_cord[-1]  # normalize to interval [0,1]
    return np.r_[0, u_cord]  # the first point is parameterized at zero


def shift_points(R, Z, offsets, factor=1):
    """
    Make control points on a field line according to points of index in list i.

    Parameters
    ----------
    R, Z: 1D arrays
        R and Z coordinates of field line.
    i: list of ints
        Indices of points to shift. They are the control points of the spline.
    yoffset: list of floats
        Y offset to apply to each point in i.
    xoffset: list of floats
        X offset to apply to each point in i.
    """

    #        XPOINT ---------   TARGET
    spl = cord_spline(R, Z, return_spline=True)
    x, y = [], []

    for point in offsets:
        position = point["pos"]
<<<<<<< HEAD

        if "offsetx" in point and "xpos" in point:
            raise ValueError("Offset and position cannot be set simultaneously")
        if "offsety" in point and "ypos" in point:
            raise ValueError("Offset and position cannot be set simultaneously")

        # RZ coordinates of existing point
        Rs, Zs = spl(position)

        offsetx = point.get("offsetx", 0)
        offsety = point.get("offsety", 0)

        # If position specified, overwrite offsets with a calculation
        if "xpos" in point:
            offsetx = point["xpos"] - Rs
        if "ypos" in point:
            offsety = point["ypos"] - Zs

        offsetx *= factor
        offsety *= factor

        x.append(Rs + offsetx)
        y.append(Zs + offsety)
=======

        if "offset" in point and "pos" not in point:
            offsetx = point.get("offsetx", 0)
            offsety = point.get("offsety", 0)

            offsetx *= factor
            offsety *= factor

            Rs, Zs = spl(position)
            x.append(Rs + offsetx)
            y.append(Zs + offsety)

        elif "pos" in point and "offset" not in point:
            x.append(point.get("xpos", 0))
            y.append(point.get("ypos", 0))

            if factor != 1:
                raise Exception("Factor scaling not supported when passing position")

        else:
            raise ValueError("Must provide offsets or position")
>>>>>>> af5018b0

    return np.array(x), np.array(y)


def returnll(R, Z):
    # return the poloidal distances from the target for a given configuration
    PrevR = R[0]
    ll = []
    currentl = 0
    PrevZ = Z[0]
    for i in range(len(R)):
        dl = np.sqrt((PrevR - R[i]) ** 2 + (PrevZ - Z[i]) ** 2)
        currentl += dl
        ll.append(currentl)
        PrevR = R[i]
        PrevZ = Z[i]
    return ll


def returnS(R, Z, B, Bpol):
    # return the real total distances from the target for a given configuration
    PrevR = R[0]
    s = []
    currents = 0
    PrevZ = Z[0]
    for i in range(len(R)):
        dl = np.sqrt((PrevR - R[i]) ** 2 + (PrevZ - Z[i]) ** 2)
        ds = dl * np.abs(B[i]) / np.abs(Bpol[i])
        currents += ds
        s.append(currents)
        PrevR = R[i]
        PrevZ = Z[i]
    return s<|MERGE_RESOLUTION|>--- conflicted
+++ resolved
@@ -426,7 +426,6 @@
         )
         ax.scatter(self["R_control"], self["Z_control"], **marker_args)
 
-<<<<<<< HEAD
         ax.set_xlabel(r"$R\ (m)$")
         ax.set_ylabel(r"$Z\ (m)$")
 
@@ -457,8 +456,6 @@
         ax.grid(alpha=0.3, color="k")
         ax.set_aspect("equal")
 
-=======
->>>>>>> af5018b0
 
 class Morph:
     """
@@ -778,7 +775,6 @@
 
     for point in offsets:
         position = point["pos"]
-<<<<<<< HEAD
 
         if "offsetx" in point and "xpos" in point:
             raise ValueError("Offset and position cannot be set simultaneously")
@@ -796,35 +792,15 @@
             offsetx = point["xpos"] - Rs
         if "ypos" in point:
             offsety = point["ypos"] - Zs
+        
+        if "xpos" in point or "ypos" in point and factor != 1:
+            raise Exception("Factor scaling not supported when passing position")
 
         offsetx *= factor
         offsety *= factor
 
         x.append(Rs + offsetx)
         y.append(Zs + offsety)
-=======
-
-        if "offset" in point and "pos" not in point:
-            offsetx = point.get("offsetx", 0)
-            offsety = point.get("offsety", 0)
-
-            offsetx *= factor
-            offsety *= factor
-
-            Rs, Zs = spl(position)
-            x.append(Rs + offsetx)
-            y.append(Zs + offsety)
-
-        elif "pos" in point and "offset" not in point:
-            x.append(point.get("xpos", 0))
-            y.append(point.get("ypos", 0))
-
-            if factor != 1:
-                raise Exception("Factor scaling not supported when passing position")
-
-        else:
-            raise ValueError("Must provide offsets or position")
->>>>>>> af5018b0
 
     return np.array(x), np.array(y)
 
