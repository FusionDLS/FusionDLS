import copy

import matplotlib.pyplot as plt
import numpy as np
import pandas as pd
import scipy as sp
from scipy.integrate import trapezoid

from .typing import FloatArray


class Profile:
    """
    Class defining a single field line profile (field line with topology).
    Used in the geometry reader. Has a lot of methods to calculate basic statistics
    as well as to modify the profile, e.g. to change its connection length or
    total flux expansion.
    """

    def __init__(self, R, Z, Xpoint, Btot, Bpol, S, Spol, name="base"):
        self.R = R
        self.Z = Z
        self.Xpoint = Xpoint

        # Split into leg up to and incl. xpoint
        self.R_leg = R[: Xpoint + 1]
        self.Z_leg = Z[: Xpoint + 1]

        self.Btot = Btot
        self.Bpol = Bpol
        self.S = S
        self.Spol = Spol

        self.name = name

    ## Allows to get attributes, set attributes as if it was a dict
    def __getitem__(self, key):
        return getattr(self, key)

    def __setitem__(self, key, value):
        setattr(self, key, value)

    def keys(self):
        return self.__dict__.keys()

    ## Allows copying
    def copy(self):
        # obj = type(self).__new__(self.__class__)
        # obj.__dict__.update(self.__dict__)
        # return obj

        return copy.deepcopy(self)

    def get_connection_length(self):
        """
        Return connection length of profile
        """
        return self.S[-1] - self.S[0]

    def get_total_flux_expansion(self):
        """
        Return total flux expansion of profile
        """
        return self.Btot[self.Xpoint] / self.Btot[0]

    def get_average_frac_gradB(self):
        """
        Return the average fractional Btot gradient
        below the X-point
        """
        return ((np.gradient(self.Btot, self.Spol) / self.Btot)[: self.Xpoint]).mean()

    def get_gradB_integral(self):
        """
        Return the integral of the fractional Btot gradient
        below the X-point
        """
        return trapezoid(
            (np.gradient(self.Btot, self.Spol) / self.Btot)[: self.Xpoint],
            self.Spol[: self.Xpoint],
        )

    def get_gradB_average(self):
        """
        Return the integral of the fractional Btot gradient
        below the X-point
        """
        return np.mean((np.gradient(self.Btot, self.Spol) / self.Btot)[: self.Xpoint])

    def get_Bpitch_integral(self):
        """
        Return the integral of the pitch angle Bpol/Btot
        below the X-point
        """
        return trapezoid(
            (self.Bpol / self.Btot)[: self.Xpoint], self.Spol[: self.Xpoint]
        )

    def get_Bpitch_average(self):
        """
        Return the integral of the pitch angle Bpol/Btot
        below the X-point
        """
        return np.mean((self.Bpol / self.Btot)[: self.Xpoint])

    def get_average_B_ratio(self):
        """
        Return the average Btot below X-point
        """
        return self.Btot[self.Xpoint] / (self.Btot[: self.Xpoint]).mean()

    def scale_BxBt(self, scale_factor=None, BxBt=None, verbose=True):
        """
        Scale a Btot profile to have an arbitrary flux expansion.
        Specify either a scale factor or requried flux expansion.
        Will keep Spol the same (not pitch angle).
        Will not modify R,Z coordinates!
        """

        Btot = self.Btot
        breakpoint = self.Xpoint + 1

        Bt_base = Btot[0]
        Bx = Btot[self.Xpoint]
        BxBt_base = Bx / Bt_base

        if BxBt is None and scale_factor is None:
            raise ValueError("Specify either scale factor or flux expansion")
        if BxBt is None:
            BxBt = BxBt_base * scale_factor

        if BxBt == 0:
            raise ValueError("BxBt cannot be 0")

        # Keep Bx the same, scale Bt.
        # Calc new Bt based on desired BtBx
        Bt_new = 1 / (BxBt / Bx)

        Btot_upstream = Btot[breakpoint:]
        Btot_leg = Btot[:breakpoint]

        old_span = Bx - Bt_base
        new_span = Bx - Bt_new
        Btot_leg_new = Btot_leg * (new_span / old_span)  # Scale to get Bx/Bt ratio
        Btot_leg_new -= Btot_leg_new[-1] - Bx  # Offset to realign Bx

        if verbose:
            print(
                "Warning: Scaling flux expansion. R,Z coordinates will no longer be valid"
            )

        self.Btot = np.concatenate((Btot_leg_new, Btot_upstream))

    def scale_Lc(self, scale_factor=None, Lc=None, verbose=True):
        """
        Scale Spar and Spol profiles for arbitrary connection length.
        Specify either a scale factor or requried connection length.
        Will keep Spol the same (not pitch angle).
        Will not modify R,Z coordinates!
        """
        # FIXME looks to have about 5% error when using Lc

        if scale_factor is None and Lc is None:
            raise ValueError("Specify either scale factor or connection length")

        breakpoint = self.Xpoint + 1

        def scale_leg(S, scale_factor):
            L_upstream = S[-1] - S[breakpoint]
            L_leg = S[breakpoint]
            L_total = S[-1]

            if Lc is None:
                L_leg_new = L_total * scale_factor - L_upstream
            else:
                L_leg_new = Lc - L_upstream

            S_leg = S[:breakpoint]
            S_upstream = S[breakpoint:]
            S_leg_new = S_leg * L_leg_new / L_leg
            S_upstream_new = S_upstream + S_leg_new[-1] - S_leg[-1]
            return np.concatenate((S_leg_new, S_upstream_new))

        self["S"] = scale_leg(self["S"], scale_factor)
        self["Spol"] = scale_leg(self["Spol"], scale_factor)

        if verbose:
            print(
                "Warning: Scaling connection length. R,Z coordinates will no longer be valid"
            )

    def offset_control_points(
        self, offsets: list[dict], factor: float = 1.0, verbose: bool = True
    ):
        """
        Take profile and add control points ``[x, y]``, then perform cord spline
        interpolation to get interpolated profile in ``[xs, ys]``.  The degree
        of the morph can be controlled by the factor. Saves control points as
        ``R_control``, ``Z_control``.

        Offsets are a list of dictionaries, each defining a point along the leg
        to shift vertically or horizontally::

            [dict(pos = 1, offsety = -0.1, offsetx = 0.2), ...]

        Where ``pos`` is the fractional poloidal position along the field line
        starting at the target, and ``offsety`` and ``offsetx`` are vertical and
        horizontal offsets in [m].
        
        NOTE: ``pos`` is defined with 0 at the target, but should be defined starting
        from the X-point, i.e. ``pos`` should start at 1 and then decrease towards 0.

        NOTE: ``pos`` is defined with 0 at the target, but should be defined starting
        from the X-point, i.e. ``pos`` should start at 1 and then decrease towards 0.

        Parameters
        ----------
        offsets
            Each dictionary contains either positions or offsets and a position
            along the field line of a control point, starting at the X-point (``pos``=1)
        factor
            Factor to scale the effect of point shifting, where 0 = no change,
            1 = profile shifted according to offsets, 0.5 = profile shifted halfway.
        verbose
            Print warnings
        """

        self.R_original = self.R.copy()
        self.Z_original = self.Z.copy()

        self.R_control, self.Z_control = shift_points(
            self.R_leg, self.Z_leg, offsets, factor=factor
        )  # Control points defining profile

        self._interpolate_leg_from_control_points()
        if verbose:
            print("Profile modified. Now recalculate topology!")

    def _interpolate_leg_from_control_points(self):
        """
        Takes saved R_control and Z_control and uses them to interpolate new R,Z
        coordinates for the entire profile.  Saves new R and Z as well as the
        leg interpolations R_leg_spline and Z_leg_spline.
        """

        self.R_leg_spline, self.Z_leg_spline = cord_spline(
            self.R_control, self.Z_control
        )  # Interpolate

        ## Calculate the new leg RZ from the spline
        # Note xs and ys are backwards
        dist = get_cord_distance(
            self["R_leg"], self["Z_leg"]
        )  # Distances along old leg
        spl = cord_spline(
            self["R_control"][::-1], self["Z_control"][::-1], return_spline=True
        )

        # New leg interpolated onto same points as old leg
        self["R_leg_spline"], self["Z_leg_spline"] = spl(dist)

        ## Calculate total RZ by adding upstream
        self["R"] = np.concatenate(
            [
                self["R_leg_spline"],
                self["R"][self["Xpoint"] + 1 :],
            ]
        )

        self["Z"] = np.concatenate(
            [
                self["Z_leg_spline"],
                self["Z"][self["Xpoint"] + 1 :],
            ]
        )

    def recalculate_topology(
        self,
        constant_pitch: bool = False,
        Bpol_shift: dict[str, float] | None = None,
        verbose: bool = True,
    ):
        """
        Recalculate Spol, S, Btor, Bpol and Btot from R,Z.
        By default, keep Bpol profile the same. If constant_pitch = true,
        keep magnetic pitch the same. Keeping magnetic pitch the same
        can lead to high Bpol causing unrealistically high Btot near the target
        for short divertor leg designs where Btor is low. This can lead to
        a region of flux compression.
        Can also include an arbitrary region of poloidal flux expansion defined
        using a Gaussian function.

        For developers:

        - It requires R_leg and Z_leg to be the original leg
        - The new leg is contained in R_leg_spline and Z_leg_spline
        - The above are used to calculate new topology

        Currently only supports changing topology below the X-point

        Parameters
        ----------
        constant_pitch
            If true, keep the same magnetic pitch. If false, keep same Bpol profile.
        Bpol_shift
            Dict containing:

            - ``"width"``: gaussian width in m
            - ``"pos"``: position in m poloidal from the target
            - ``"height"``: height in Bpol units
        verbose
            Print warnings
        """

        ## Calculate existing toroidal field (1/R)
        Btor = np.sqrt(self["Btot"] ** 2 - self["Bpol"] ** 2)  # Toroidal field
        Bpitch = self["Bpol"] / self["Btot"]

        ## Save existing parameters
        self["Bpol"] = self["Bpol"].copy()
        Btor_leg = Btor[: self["Xpoint"] + 1]
        Bpol_leg = self["Bpol"][: self["Xpoint"] + 1]
        Bpitch_leg = Bpitch[: self["Xpoint"] + 1]

        ## Calculate new S poloidal from R,Z
        self["Spol"] = returnll(self["R"], self["Z"])

        ## Calculate toroidal field (1/R)
        Btor_leg_new = Btor_leg * (self["R_leg"] / self["R_leg_spline"])

        ## Calculate total field
        # Either keep same Bpitch or same Bpol
        if constant_pitch:
            Btot_leg_new = np.sqrt(Btor_leg_new**2 / (1 - Bpitch_leg**2))
            Bpol_leg_new = np.sqrt(Btot_leg_new**2 - Btor_leg_new**2)

            self["Bpol"] = np.concatenate(
                [
                    Bpol_leg_new,
                    self["Bpol"][self["Xpoint"] + 1 :],
                ]
            )

            ## Convolve Bpol with a gaussian of a width, position and height
            if Bpol_shift is not None:
                width = Bpol_shift["width"]
                pos = Bpol_shift["pos"]
                height = Bpol_shift["height"]
                weight = (width * np.sqrt(2 * np.pi)) * np.exp(
                    -0.5 * ((np.array(self["Spol"]) - pos) / (width)) ** 2
                )
                weight = weight / np.max(weight) * height
                self["Bpol"] -= weight

        else:
            Btot_leg_new = np.sqrt(Btor_leg_new**2 + Bpol_leg**2)

        self["Btot"] = np.concatenate(
            [
                Btot_leg_new,
                self["Btot"][self["Xpoint"] + 1 :],
            ]
        )

        ## Calculate parallel connection length
        self["S"] = returnS(self["R"], self["Z"], self["Btot"], self["Bpol"])

        # Recalculate new R_leg and Z_leg. Must be at the end to preserve reference
        # to old leg for Btor
        self["R_leg"] = self["R"][: self["Xpoint"] + 1]
        self["Z_leg"] = self["Z"][: self["Xpoint"] + 1]
        if verbose:
            print("Topology recalculated.")

<<<<<<< HEAD
    def get_offsets_strike_point(self, pos, R_strike, Z_strike):
=======
    def get_offsets_strike_point(
        self, list_pos: list, R_strike: float, Z_strike: float
    ):
>>>>>>> 536d203e
        """
        Calculate offsets to allow the creation of a new field line Profile based on
        the strike point coordinates only. Useful for parameter scans.

        Parameters:
        -----------
<<<<<<< HEAD
        pos : list or array-like
            Positions along the leg where offsets need to be calculated.
        R_strike : float
            Radial coordinate of the strike point.
        Z_strike : float
            Vertical coordinate of the strike point.
=======
        list_pos : list or array-like
            Positions along the leg where offsets need to be calculated.
            These are the interpolation spline control points. You need at least 3 between
            the X-point (pos = 1) and target (pos = 0). They need to be defined from
            the X-point first (i.e. starting at 1 and decreasing towards 0). Recommend to use
            several points near the target to ensure the profile doesn't curl due to the interpolation.
        R_strike : float
            Desired radial coordinate of the strike point.
        Z_strike : float
            Desired vertical coordinate of the strike point.
>>>>>>> 536d203e
        Returns:
        --------
        offsets : list of dict
            A list of dictionaries containing the calculated offsets for each position.
            Each dictionary has the following keys:
            - 'pos': The original position.
            - 'posx': The new radial coordinate after applying the offset.
            - 'posy': The new vertical coordinate after applying the offset.
        """

        Z_Xpoint = self["Z"][self["Xpoint"]]
        R_Xpoint = self["R"][self["Xpoint"]]

        R_strike_original = self["R"][0]
        Z_strike_original = self["Z"][0]

<<<<<<< HEAD
        cp = pd.DataFrame()  # control points
        cp["pos"] = pos

        spl = cord_spline(self.R_leg, self.Z_leg, return_spline=True)

        for i, pos in enumerate(cp["pos"]):
            R, Z = spl(pos)
            cp.loc[i, "R"] = R
            cp.loc[i, "Z"] = Z
=======
        R = np.zeros_like(list_pos)
        Z = np.zeros_like(list_pos)
        spl = cord_spline(self.R_leg, self.Z_leg, return_spline=True)

        for i, pos in enumerate(list_pos):
            R[i], Z[i] = spl(pos)
>>>>>>> 536d203e

        strikeOffsetR = R_strike - R_strike_original
        strikeOffsetZ = Z_strike - Z_strike_original

<<<<<<< HEAD
        cp["Rdist"] = (R_Xpoint - cp["R"]) / (R_Xpoint - cp["R"].iloc[-1])
        cp["Zdist"] = (Z_Xpoint - cp["Z"]) / (Z_Xpoint - cp["Z"].iloc[-1])
        cp["Rnew"] = cp["R"] + strikeOffsetR * cp["Rdist"]
        cp["Znew"] = cp["Z"] + strikeOffsetZ * cp["Zdist"]
        cp["offsetx"] = cp["Rdist"]
        cp["offsety"] = cp["Zdist"]

        offsets = []
        for i, _ in enumerate(cp["pos"]):
            offsets.append(
                {
                    "pos": cp.loc[i, "pos"],
                    "posx": cp.loc[i, "Rnew"],
                    "posy": cp.loc[i, "Znew"],
=======
        Rdist = (R_Xpoint - R) / (R_Xpoint - R[-1])
        Zdist = (Z_Xpoint - Z) / (Z_Xpoint - Z[-1])
        Rnew = R + strikeOffsetR * Rdist
        Znew = Z + strikeOffsetZ * Zdist

        offsets = []
        for i, pos in enumerate(list_pos):
            offsets.append(
                {
                    "pos": pos,
                    "posx": Rnew[i],
                    "posy": Znew[i],
>>>>>>> 536d203e
                }
            )
        return offsets

    def plot_topology(self):
<<<<<<< HEAD
        fig, axes = plt.subplots(2, 2, figsize=(6,6))
=======
        fig, axes = plt.subplots(2, 2, figsize=(6, 6))
>>>>>>> 536d203e

        basestyle = {"c": "black"}
        xstyle = {"marker": "+", "linewidth": 2, "s": 150, "c": "r", "zorder": 100}

        ax = axes[0, 0]
        ax.set_title("Fractional $B_{tot}$ gradient")
        ax.plot(
            self["Spol"],
            np.gradient(self["Btot"], self["Spol"]) / self["Btot"],
            **basestyle,
        )
        ax.scatter(
            self["Spol"][self["Xpoint"]],
            (np.gradient(self["Btot"], self["Spol"]) / self["Btot"])[self["Xpoint"]],
            **xstyle,
        )
        ax.set_xlabel(r"$S_{\theta} \   [m]$")
        ax.set_ylabel("$B_{tot}$ $[T]$")

        ax = axes[1, 0]
        ax.set_title("$B_{tot}$")
        ax.plot(self["Spol"], self["Btot"], **basestyle)
        ax.scatter(self["Spol"][self["Xpoint"]], self["Btot"][self["Xpoint"]], **xstyle)
        ax.set_xlabel(r"$S_{\theta} \   [m]$")
        ax.set_ylabel("$B_{tot}$ $[T]$")

        ax = axes[0, 1]
        ax.set_title(r"Field line pitch $B_{pol}/B_{tot}$")
        ax.plot(self["Spol"], self["Bpol"] / self["Btot"], **basestyle)
        ax.scatter(
            self["Spol"][self["Xpoint"]],
            (self["Bpol"] / self["Btot"])[self["Xpoint"]],
            **xstyle,
        )
        ax.set_xlabel(r"$S_{\theta} \   [m]$")
        ax.set_ylabel(r"$B_{pol} \ / B_{tot}$ ")

        ax = axes[1, 1]
        ax.set_title("$B_{pol}$")
        ax.plot(self["Spol"], self["Bpol"], **basestyle)
        ax.scatter(
            self["Spol"][self["Xpoint"]], (self["Bpol"])[self["Xpoint"]], **xstyle
        )
        ax.set_xlabel(r"$S_{\theta} \   [m]$")
        ax.set_ylabel(r"$B_{\theta}$ $[T]$")

        fig.tight_layout()

    def plot(
        self,
        mode: str = "Btot",
        ax: plt.Axes | None = None,
        legend: bool = False,
        parallel: bool = True,
        full_RZ: bool = False,
        label: str = "",
        color: str = "teal",
        **kwargs,
    ):
        """
        Parameters
        ----------
        mode
            What to plot:

            - ``"Btot"``: total B profile
            - ``"RZ"``: RZ space leg profile (excl. above X-point)
            - ``"Spar_Spol"``: Parallel vs poloidal connection length
            - ``"magnetic_pitch"``: Bpol / Btot
        ax
            Matplotlib axis to plot on (optional)
        legend
            Whether to include a legend for when no axis is provided
        parallel
            If true, plot parallel connection length, else poloidal
        full_RZ
            If false, exclude region above X-point in RZ plot
        color
            Color of the plot
        kwargs
            Keyword arguments to pass to plot
        """
        if ax is None:
            _fig, ax = plt.subplots()

        if parallel:
            x = self.S
            ax.set_xlabel(r"$s_{\parallel}$ (m from target)")
        else:
            x = self.Spol
            ax.set_xlabel(r"$s_{\theta}$ (m from target)")

        if mode == "Btot":
            ax.plot(x, self.Btot, color=color, label=label, **kwargs)
            ax.set_ylabel("$B_{tot}$ (T)")
        elif mode == "Bpol":
            ax.plot(x, self.Bpol, color=color, label=label, **kwargs)
            ax.set_ylabel("$B_{pol}$ (T)")
        elif mode == "RZ":
            if full_RZ:
                ax.plot(
                    self.R,
                    self.Z,
                    color=color,
                    label=label,
                    **kwargs,
                )
            else:
                ax.plot(
<<<<<<< HEAD
                    self.R[: self.Xpoint+1],
                    self.Z[: self.Xpoint+1],
=======
                    self.R[: self.Xpoint + 1],
                    self.Z[: self.Xpoint + 1],
>>>>>>> 536d203e
                    color=color,
                    label=label,
                    **kwargs,
                )
            ax.set_xlabel("R (m)")
            ax.set_ylabel("Z (m)")
        elif mode == "Spar_Spol":
            ax.plot(self.Spol, self.S, color=color, label=label, **kwargs)
            ax.set_ylabel("$S_{\parallel}$")
        elif mode == "magnetic_pitch":
            ax.plot(x, self.Bpol / self.Btot, color=color, label=label, **kwargs)
            ax.set_ylabel("$B_{pol} / B_{tot}$")
        else:
            raise ValueError(
                f"Mode {mode} not recognised. Try Btot, RZ, magnetic_pitch or Spar_Spol"
            )

        if legend is True and ax is None:
            ax.legend()

    def plot_control_points(
        self,
        linesettings=None,
        markersettings=None,
        ylim=(None, None),
        xlim=(None, None),
        dpi=100,
        ax=None,
        color="limegreen",
    ):
        if markersettings is None:
            markersettings = {}
        if linesettings is None:
            linesettings = {}
        if ax is None:
            _fig, ax = plt.subplots(dpi=dpi)
            ax.plot(
                self["R"],
                self["Z"],
                linewidth=3,
                marker="o",
                markersize=0,
                color="black",
                alpha=1,
            )
            ax.set_xlabel(r"$R\ (m)$")
            ax.set_ylabel(r"$Z\ (m)$")

            if ylim != (None, None):
                ax.set_ylim(ylim)
            if xlim != (None, None):
                ax.set_xlim(xlim)

            ax.set_title("RZ Space")
            ax.grid(alpha=0.3, color="k")
            ax.set_aspect("equal")

        default_line_args = {"c": color, "alpha": 0.7, "zorder": 100}
        default_marker_args = {
            "c": color,
            "marker": "+",
            "linewidth": 15,
            "s": 3,
            "zorder": 100,
        }

        line_args = {**default_line_args, **linesettings}
        marker_args = {**default_marker_args, **markersettings}

        ax.plot(
            self["R_leg_spline"], self["Z_leg_spline"], **line_args, label=self.name
        )
        ax.scatter(self["R_control"], self["Z_control"], **marker_args)

        ax.set_xlabel(r"$R\ (m)$")
        ax.set_ylabel(r"$Z\ (m)$")

        pad = 0.2

        selector = slice(None, self["Xpoint"])

        R_leg_original = self["R_original"][selector]
        Z_leg_original = self["Z_original"][selector]

        Rmax = R_leg_original.max()
        Rmin = R_leg_original.min()
        Zmax = Z_leg_original.max()
        Zmin = Z_leg_original.min()

        Rspan = Rmax - Rmin
        Zspan = Zmax - Zmin

        ax.set_xlim(Rmin - Rspan * pad, Rmax + Rspan * pad)
        ax.set_ylim(Zmin - Zspan * pad, Zmax + Zspan * pad)

        if ylim != (None, None):
            ax.set_ylim(ylim)
        if xlim != (None, None):
            ax.set_xlim(xlim)

        ax.grid(alpha=0.3, color="k")
        ax.set_aspect("equal")


class Morph:
    """
    This class creates new field line profiles by interpolating between
    any two profiles. You provide a start and end profile and it will return
    intermediate ones according to a morph factor.
    """

    def __init__(self, R, Z, Xpoint, Btot, Bpol, S, Spol):
        """
        Class is initialised with the properties of the base (start) profile.
        Needs to be refactored to accept a Profile class.
        """
        self.R = R
        self.Z = Z
        self.Xpoint = Xpoint

        # Split into leg up to and incl. xpoint
        self.R_leg = R[: Xpoint + 1]
        self.Z_leg = Z[: Xpoint + 1]

        self.Btot = Btot
        self.Bpol = Bpol
        self.S = S
        self.Spol = Spol

    def set_start_profile(self, profile, offsets):
        """
        Sets the start profile based on what the class was initialised with.
        You must provide offsets which is a dictionary of the spline control
        points and their offsets. For the start profile, the offsets dictionary
        should contain just the control points with no offsets.
        See the function shift_offsets() for what the offsets should look like.
        """
        self.start = self.make_profile_spline(profile, offsets)
        self.start["R_leg"] = self.R_leg
        self.start["Z_leg"] = self.Z_leg
        self.start["R"] = self.R
        self.start["Z"] = self.Z
        self.start["S"] = self.S
        self.start["Spol"] = self.Spol
        self.start["Btot"] = self.Btot
        self.start["Bpol"] = self.Bpol
        self.start["Xpoint"] = self.Xpoint

    def set_end_profile(self, offsets):
        """
        Sets the end profile based on the offsets dictionary with the original
        control point coordinates and their desired offsets.
        """
        self.end = self.make_profile_spline(offsets)
        self.end = self._populate_profile(self.end)

    def generate_profiles(self, factors):
        """
        Make a series of profiles according to provided factors
        where factor = 0 corresponds to start, factor = 1
        corresponds to end and factor = 0.5 corresponds to halfway.
        """
        profiles = {}
        for i in factors:
            profiles[i] = self.morph_between(i)

        self.profiles = profiles

    def morph_between(self, factor):
        prof = {}
        prof["x"] = self.start["x"] + factor * (self.end["x"] - self.start["x"])
        prof["y"] = self.start["y"] + factor * (self.end["y"] - self.start["y"])
        prof["xs"], prof["ys"] = cord_spline(prof["x"], prof["y"])  # Interpolate
        return self._populate_profile(prof)

    def _populate_profile(self, prof):
        """
        Add the rest of the profile to the leg above the X-point
        Add Bpol and Btot along entire leg
        Returns new modified profile
        """

        start = self.start
        prof["Xpoint"] = start["Xpoint"]

        ## Add leg above X-point
        # xs and ys are backwards
        dist = get_cord_distance(
            start["R_leg"], start["Z_leg"]
        )  # Distances along old leg
        spl = cord_spline(
            prof["xs"][::-1], prof["ys"][::-1], return_spline=True
        )  # Spline interp for new leg
        R_leg_new, Z_leg_new = spl(
            dist
        )  # New leg interpolated onto same points as old leg

        prof["R"] = np.concatenate(
            [
                R_leg_new,
                start["R"][start["Xpoint"] + 1 :],
            ]
        )

        prof["Z"] = np.concatenate(
            [
                Z_leg_new,
                start["Z"][start["Xpoint"] + 1 :],
            ]
        )

        ## Poloidal dist and field
        prof["Spol"] = returnll(prof["R"], prof["Z"])
        prof["Bpol"] = start["Bpol"].copy()  # Assume same poloidal field as start

        ## Total field
        Btor = np.sqrt(start["Btot"] ** 2 - start["Bpol"] ** 2)  # Toroidal field
        Btor_leg = Btor[: start["Xpoint"] + 1]
        Btor_leg_new = Btor_leg * (start["R_leg"] / R_leg_new)

        Bpol_leg = start["Bpol"][: start["Xpoint"] + 1]
        Btot_leg_new = np.sqrt(Btor_leg_new**2 + Bpol_leg**2)

        prof["Btot"] = np.concatenate(
            [
                Btot_leg_new,
                start["Btot"][start["Xpoint"] + 1 :],
            ]
        )

        prof["S"] = returnS(prof["R"], prof["Z"], prof["Btot"], prof["Bpol"])

        return prof

    def plot_profile(self, prof, dpi=100, ylim=(None, None), xlim=(None, None)):
        _fig, ax = plt.subplots(dpi=dpi)

        s = self.start
        p = prof

        ax.plot(s["xs"], s["ys"], c="forestgreen", zorder=100, alpha=1)
        ax.scatter(
            s["x"], s["y"], c="limegreen", zorder=100, marker="+", linewidth=15, s=3
        )
        ax.plot(p["xs"], p["ys"], c="deeppink", zorder=100, alpha=0.4)
        ax.scatter(p["x"], p["y"], c="red", zorder=100, marker="x")

        ax.plot(
            s["R"],
            s["Z"],
            linewidth=3,
            marker="o",
            markersize=0,
            color="black",
            alpha=1,
        )

        ax.set_xlabel(r"$R\ (m)$", fontsize=15)
        ax.set_ylabel(r"$Z\ (m)$")

        if ylim != (None, None):
            ax.set_ylim(ylim)
        if xlim != (None, None):
            ax.set_xlim(xlim)

        ax.set_title("RZ Space")
        ax.grid(alpha=0.3, color="k")
        ax.set_aspect("equal")


def compare_profile_topologies(base_profile, profiles):
    """
    Do a bunch of plots to compare the properties of two profiles
    """

    d = base_profile

    fig, axes = plt.subplots(2, 2, figsize=(8, 8))
    markers = ["o", "v"]

    profstyle = {"alpha": 0.3}

    basestyle = {"c": "black"}
    xstyle = {"marker": "+", "linewidth": 2, "s": 150, "c": "r", "zorder": 100}

    S_pol_xpoint_max = max(p["Spol"][p["Xpoint"]] for p in profiles)

    Spol_shift_base = S_pol_xpoint_max - d["Spol"][d["Xpoint"]]

    ax = axes[0, 0]
    ax.set_title("Fractional $B_{tot}$ gradient")

    ax.plot(
        d["Spol"] + Spol_shift_base,
        np.gradient(d["Btot"], d["Spol"]) / d["Btot"],
        **basestyle,
    )
    ax.scatter(
        d["Spol"][d["Xpoint"]] + Spol_shift_base,
        (np.gradient(d["Btot"], d["Spol"]) / d["Btot"])[d["Xpoint"]],
        **xstyle,
    )
    for i, p in enumerate(profiles):
        Spol_shift = S_pol_xpoint_max - p["Spol"][p["Xpoint"]]
        ax.plot(
            p["Spol"] + Spol_shift,
            np.gradient(p["Btot"], p["Spol"]) / p["Btot"],
            **profstyle,
            marker=markers[i],
        )
        ax.set_xlabel(r"$S_{\theta} \   [m]$")
        ax.set_ylabel("$B_{tot}$ $[T]$")

    ax = axes[1, 0]
    ax.set_title("$B_{tot}$")

    ax.plot(d["Spol"] + Spol_shift_base, d["Btot"], **basestyle)
    ax.scatter(
        d["Spol"][d["Xpoint"]] + Spol_shift_base, d["Btot"][d["Xpoint"]], **xstyle
    )
    for i, p in enumerate(profiles):
        Spol_shift = S_pol_xpoint_max - p["Spol"][p["Xpoint"]]
        ax.plot(p["Spol"] + Spol_shift, p["Btot"], **profstyle, marker=markers[i])
        ax.set_xlabel(r"$S_{\theta} \   [m]$")
        ax.set_ylabel("$B_{tot}$ $[T]$")

    ax = axes[0, 1]
    ax.set_title(r"Field line pitch $B_{pol}/B_{tot}$")

    ax.plot(d["Spol"] + Spol_shift_base, d["Bpol"] / d["Btot"], **basestyle)
    ax.scatter(
        d["Spol"][d["Xpoint"]] + Spol_shift_base,
        (d["Bpol"] / d["Btot"])[d["Xpoint"]],
        **xstyle,
    )
    for i, p in enumerate(profiles):
        Spol_shift = S_pol_xpoint_max - p["Spol"][p["Xpoint"]]
        ax.plot(
            p["Spol"] + Spol_shift,
            p["Bpol"] / p["Btot"],
            **profstyle,
            marker=markers[i],
        )
    ax.set_xlabel(r"$S_{\theta} \   [m]$")
    ax.set_ylabel(r"$B_{pol} \ / B_{tot}$ ")

    ax = axes[1, 1]
    ax.set_title("$B_{pol}$")

    ax.plot(d["Spol"] + Spol_shift_base, d["Bpol"], **basestyle)
    ax.scatter(
        d["Spol"][d["Xpoint"]] + Spol_shift_base, (d["Bpol"])[d["Xpoint"]], **xstyle
    )
    for i, p in enumerate(profiles):
        Spol_shift = S_pol_xpoint_max - p["Spol"][p["Xpoint"]]
        ax.plot(p["Spol"] + Spol_shift, p["Bpol"], **profstyle, marker=markers[i])
        ax.scatter(
            p["Spol"][p["Xpoint"]] + Spol_shift, (p["Bpol"])[p["Xpoint"]], **xstyle
        )
    ax.set_xlabel(r"$S_{\theta} \   [m]$")
    ax.set_ylabel(r"$B_{\theta}$ $[T]$")

    fig.tight_layout()


def cord_spline(x, y, return_spline=False):
    """
    Do cord interpolation of x and y. This parametrises them
    by the cord length and allows them to go back on themselves,
    i.e. to have non-unique X values and non-monotonicity.
    I think you need to have at least 4 points.

    https://docs.scipy.org/doc/scipy/tutorial/interpolate/1D.html#parametric-spline-curves
    """
    p = np.stack((x, y))
    u_cord = get_cord_distance(x, y)

    spl = sp.interpolate.make_interp_spline(u_cord, p, axis=1)

    uu = np.linspace(u_cord[0], u_cord[-1], 200)
    R, Z = spl(uu)

    if return_spline:
        return spl

    return R, Z


def get_cord_distance(x, y):
    """
    Return array of distances along a curve defined by x and y.
    """
    p = np.stack((x, y))
    dp = p[:, 1:] - p[:, :-1]  # 2-vector distances between points
    l_norm = (dp**2).sum(axis=0)  # squares of lengths of 2-vectors between points
    u_cord = np.sqrt(l_norm).cumsum()  # Cumulative sum of 2-norms
    u_cord /= u_cord[-1]  # normalize to interval [0,1]
    return np.r_[0, u_cord]  # the first point is parameterized at zero


def shift_points(
    R: FloatArray, Z: FloatArray, offsets: list[dict], factor: float = 1.0
):
    """
    Make control points on a field line according to points of index in list i.

    Parameters
    ----------
    R
        R coordinates of field line.
    Z
        Z coordinates of field line.
    offsets
        Each dictionary contains either positions or offsets and a position
        along the field line of a control point. See ``offset_control_points()``.
    factor
        Factor to scale the effect of point shifting, where 0 = no change,
        1 = profile shifted according to offsets, 0.5 = profile shifted halfway.
    """

    #        XPOINT ---------   TARGET
    spl = cord_spline(R, Z, return_spline=True)
    x, y = [], []

    for point in offsets:
        position = point["pos"]

        if "offsetx" in point and "posx" in point:
            raise ValueError("Offset and position cannot be set simultaneously")
        if "offsety" in point and "posy" in point:
            raise ValueError("Offset and position cannot be set simultaneously")
        for key in point:
            if key not in {"pos", "offsetx", "offsety", "posx", "posy"}:
                raise ValueError(
                    f"Unknown key {key}! Provide either pos, offsetx, offsety or posx, posy"
                )

        # RZ coordinates of existing point
        Rs, Zs = spl(position)

        offsetx = point.get("offsetx", 0)
        offsety = point.get("offsety", 0)

        # If position specified, overwrite offsets with a calculation
        if "posx" in point:
            offsetx = point["posx"] - Rs
        if "posy" in point:
            offsety = point["posy"] - Zs

        if ("posx" in point or "posy" in point) and factor != 1:
            raise Exception("Factor scaling not supported when passing position")

        offsetx *= factor
        offsety *= factor

        x.append(Rs + offsetx)
        y.append(Zs + offsety)

    return np.array(x), np.array(y)


def returnll(R, Z):
    # return the poloidal distances from the target for a given configuration
    PrevR = R[0]
    ll = []
    currentl = 0
    PrevZ = Z[0]
    for i in range(len(R)):
        dl = np.sqrt((PrevR - R[i]) ** 2 + (PrevZ - Z[i]) ** 2)
        currentl += dl
        ll.append(currentl)
        PrevR = R[i]
        PrevZ = Z[i]
    return ll


def returnS(R, Z, B, Bpol):
    # return the real total distances from the target for a given configuration
    PrevR = R[0]
    s = []
    currents = 0
    PrevZ = Z[0]
    for i in range(len(R)):
        dl = np.sqrt((PrevR - R[i]) ** 2 + (PrevZ - Z[i]) ** 2)
        ds = dl * np.abs(B[i]) / np.abs(Bpol[i])
        currents += ds
        s.append(currents)
        PrevR = R[i]
        PrevZ = Z[i]
    return s<|MERGE_RESOLUTION|>--- conflicted
+++ resolved
@@ -2,7 +2,6 @@
 
 import matplotlib.pyplot as plt
 import numpy as np
-import pandas as pd
 import scipy as sp
 from scipy.integrate import trapezoid
 
@@ -206,9 +205,6 @@
         Where ``pos`` is the fractional poloidal position along the field line
         starting at the target, and ``offsety`` and ``offsetx`` are vertical and
         horizontal offsets in [m].
-        
-        NOTE: ``pos`` is defined with 0 at the target, but should be defined starting
-        from the X-point, i.e. ``pos`` should start at 1 and then decrease towards 0.
 
         NOTE: ``pos`` is defined with 0 at the target, but should be defined starting
         from the X-point, i.e. ``pos`` should start at 1 and then decrease towards 0.
@@ -372,27 +368,15 @@
         if verbose:
             print("Topology recalculated.")
 
-<<<<<<< HEAD
-    def get_offsets_strike_point(self, pos, R_strike, Z_strike):
-=======
     def get_offsets_strike_point(
         self, list_pos: list, R_strike: float, Z_strike: float
     ):
->>>>>>> 536d203e
         """
         Calculate offsets to allow the creation of a new field line Profile based on
         the strike point coordinates only. Useful for parameter scans.
 
         Parameters:
         -----------
-<<<<<<< HEAD
-        pos : list or array-like
-            Positions along the leg where offsets need to be calculated.
-        R_strike : float
-            Radial coordinate of the strike point.
-        Z_strike : float
-            Vertical coordinate of the strike point.
-=======
         list_pos : list or array-like
             Positions along the leg where offsets need to be calculated.
             These are the interpolation spline control points. You need at least 3 between
@@ -403,7 +387,6 @@
             Desired radial coordinate of the strike point.
         Z_strike : float
             Desired vertical coordinate of the strike point.
->>>>>>> 536d203e
         Returns:
         --------
         offsets : list of dict
@@ -420,44 +403,16 @@
         R_strike_original = self["R"][0]
         Z_strike_original = self["Z"][0]
 
-<<<<<<< HEAD
-        cp = pd.DataFrame()  # control points
-        cp["pos"] = pos
-
-        spl = cord_spline(self.R_leg, self.Z_leg, return_spline=True)
-
-        for i, pos in enumerate(cp["pos"]):
-            R, Z = spl(pos)
-            cp.loc[i, "R"] = R
-            cp.loc[i, "Z"] = Z
-=======
         R = np.zeros_like(list_pos)
         Z = np.zeros_like(list_pos)
         spl = cord_spline(self.R_leg, self.Z_leg, return_spline=True)
 
         for i, pos in enumerate(list_pos):
             R[i], Z[i] = spl(pos)
->>>>>>> 536d203e
 
         strikeOffsetR = R_strike - R_strike_original
         strikeOffsetZ = Z_strike - Z_strike_original
 
-<<<<<<< HEAD
-        cp["Rdist"] = (R_Xpoint - cp["R"]) / (R_Xpoint - cp["R"].iloc[-1])
-        cp["Zdist"] = (Z_Xpoint - cp["Z"]) / (Z_Xpoint - cp["Z"].iloc[-1])
-        cp["Rnew"] = cp["R"] + strikeOffsetR * cp["Rdist"]
-        cp["Znew"] = cp["Z"] + strikeOffsetZ * cp["Zdist"]
-        cp["offsetx"] = cp["Rdist"]
-        cp["offsety"] = cp["Zdist"]
-
-        offsets = []
-        for i, _ in enumerate(cp["pos"]):
-            offsets.append(
-                {
-                    "pos": cp.loc[i, "pos"],
-                    "posx": cp.loc[i, "Rnew"],
-                    "posy": cp.loc[i, "Znew"],
-=======
         Rdist = (R_Xpoint - R) / (R_Xpoint - R[-1])
         Zdist = (Z_Xpoint - Z) / (Z_Xpoint - Z[-1])
         Rnew = R + strikeOffsetR * Rdist
@@ -470,17 +425,12 @@
                     "pos": pos,
                     "posx": Rnew[i],
                     "posy": Znew[i],
->>>>>>> 536d203e
                 }
             )
         return offsets
 
     def plot_topology(self):
-<<<<<<< HEAD
-        fig, axes = plt.subplots(2, 2, figsize=(6,6))
-=======
         fig, axes = plt.subplots(2, 2, figsize=(6, 6))
->>>>>>> 536d203e
 
         basestyle = {"c": "black"}
         xstyle = {"marker": "+", "linewidth": 2, "s": 150, "c": "r", "zorder": 100}
@@ -590,13 +540,8 @@
                 )
             else:
                 ax.plot(
-<<<<<<< HEAD
-                    self.R[: self.Xpoint+1],
-                    self.Z[: self.Xpoint+1],
-=======
                     self.R[: self.Xpoint + 1],
                     self.Z[: self.Xpoint + 1],
->>>>>>> 536d203e
                     color=color,
                     label=label,
                     **kwargs,
