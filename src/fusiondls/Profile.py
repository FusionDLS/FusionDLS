--- conflicted
+++ resolved
@@ -893,20 +893,13 @@
         offsety = point.get("offsety", 0)
 
         # If position specified, overwrite offsets with a calculation
-<<<<<<< HEAD
         if "posx" in point:
-            offsetx = point["posx"] - Rs
+            offsetx = point["xpos"] - Rs
         if "posy" in point:
-            offsety = point["posy"] - Zs
-=======
-        if "xpos" in point:
-            offsetx = point["xpos"] - Rs
-        if "ypos" in point:
             offsety = point["ypos"] - Zs
         
-        if "xpos" in point or "ypos" in point and factor != 1:
+        if "posx" in point or "posy" in point and factor != 1:
             raise Exception("Factor scaling not supported when passing position")
->>>>>>> beb63b1f
 
         offsetx *= factor
         offsety *= factor
