--- conflicted
+++ resolved
@@ -251,10 +251,6 @@
         enables a sheath gamma style model for heat flux through the front
     qpllt_fraction:
         if front_sheath is false, target heat flux is set to a constant fraction of the upstream heat flux
-<<<<<<< HEAD
-
-=======
->>>>>>> beb63b1f
     """
     # Start timer
     t0 = timer()
