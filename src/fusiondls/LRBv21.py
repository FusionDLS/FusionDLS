from collections import defaultdict
from timeit import default_timer as timer
from typing import Optional

import numpy as np
from scipy import interpolate
from scipy.integrate import cumulative_trapezoid, trapezoid

from .DLScommonTools import pad_profile
from .Iterate import iterate
from .refineGrid import refineGrid
from .typing import FloatArray


class SimulationState:
    """
    This class represents the simulation state and contains all the variables and data
    needed to run the simulation. The state is passed around different functions, which
    allows more of the algorithm to be abstracted away from the main function.

    Parameters
    ----------
    si : SimulationInputs
        Simulation inputs object containing all constant parameters
    log : dict
        Log of guesses of Tu and cvar, errors and bounds. Dictionary keys are front positions in index space
    point : int
        Location of front position in index space
    s : array
        Working set of parallel coordinates (between front location and X-point)
    cvar : float
        Control variable (density, impurity fraction or 1/power)
    lower_bound : float
        Lower estimate of the cvar solution
    upper_bound : float
        Upper estimate of the cvar solution
    Tu : float
        Upstream temperature
    Tucalc : float
        New calculation of upstream temperature
    error1 : float
        Control variable (inner) loop error based on upstream heat flux approaching qpllu0 or 0 depending on settings
    error0 : float
        Temperature (outer) loop error based on upstream temperature converging to steady state
    qpllu1 : float
        Calculated upstream heat flux
    qradial : float
        qpllu1 converted into a source term representing radial heat flux between upstream and X-point
    qpllt : float
        Virtual target heat flux (typically 0)
    """

    def __init__(self, si):
        self.si = si  # Add input object to state

        # Initialise variables
        self.error1 = 1
        self.error0 = 1
        self.qpllu1 = 0
        self.lower_bound = 0
        self.upper_bound = 0

        # Initialise log: one per front position index
        self.singleLog = {}

        logParams = [
            "error0",
            "error1",
            "cvar",
            "qpllu1",
            "Tu",
            "lower_bound",
            "upper_bound",
        ]
        for x in logParams:
            self.singleLog[x] = []

        self.log = {}  # Log for all front positions

    ## Update primary log
    def update_log(self):
        for param in [
            "error0",
            "error1",
            "cvar",
            "qpllu1",
            "Tu",
            "lower_bound",
            "upper_bound",
        ]:
            self.singleLog[param].append(self.get(param))

        self.log[self.SparFront] = self.singleLog  # Put in global log

        if self.si.verbosity >= 2:
            log = self.singleLog

            if len(log["error0"]) == 1:  # Print header on first iteration
                print(f"\n\n Solving at parallel location {self.SparFront}")
                print("--------------------------------")

            print(
                f"error0: {log['error0'][-1]:.3E}"
                f"Tu: {log['Tu'][-1]:.3E}"
                f"error1: {log['error1'][-1]:.3E}"
                f"cvar: {log['cvar'][-1]:.3E}"
                f"lower_bound: {log['lower_bound'][-1]:.3E}"
                f"upper_bound: {log['upper_bound'][-1]:.3E}"
            )

    # Update many variables
    def update(self, **kwargs):
        self.__dict__.update(kwargs)

    # Will return this if called as string
    def __repr__(self):
        return str(self.__dict__)

    # Return parameter from state
    def get(self, param):
        return self.__dict__[param]


class SimulationInputs:
    """
    This class functions the same as SimulationState, but is used to store the inputs instead.
    The separation is to make it easier to see which variables should be unchangeable.

    Parameters
    ----------
    kappa0 : float
        Electron conductivity
    mi : float
        Ion mass [kg]
    echarge : float
        Electron charge [eV/J]
    gamma_sheath : float
        Heat transfer coefficient of the virtual target [-]
    qpllu0 : float
        Upstream heat flux setting, overriden if control_variable is power [Wm^-2]
    nu0 : float
        Upstream density setting, overriden if control_variable is density [m^-3]
    cz0 : float
        Impurity fraction setting, overriden if control_variable is impurity_frac [-]
    Tt : float
        Desired virtual target temperature [eV]
    Lfunc : list
        Cooling curve function, can be LfuncKallenbachx where x is Ne, Ar or N.
    Lz : list
        Cooling curve data: [0] contains temperatures in [eV] and [1] the corresponding cooling values in [W/m^3]
    control_variable : str, default impurity_frac
        density, impurity_frac or power
    verbosity : int, default 0
        Level of verbosity. Higher is more verbose
    Ctol : float, default 1e-3
        Control variable (inner) loop convergence tolerance
    Ttol : float, default 1e-2
        Temperature (outer) loop convergence tolerance
    URF : float
        Under-relaxation factor to smooth out temperature convergence (usually doesn't help with anything, keep at 1)
    timeout : float
        Maximum number of iterations for each loop before warning or error
    radios : dict
        Contains flags for ionisation (WIP do not use), upstreamGrid (allows full flux tube)
    SparRange : list
        List of S parallel locations to solve for
    indexRange : list
        List of S parallel indices to solve for
    Xpoint : int
        Index of X-point in parallel space
    S : array
        Parallel distance [m]
    Spol : array
        Poloidal distance [m]
    B : interp1d function
        Interpolator function returning a Btot for a given S
    Btot : array
        Total B field [T]
    """

    def __init__(self):
        # Physics constants
        self.kappa0 = 2500
        self.mi = 3 * 10 ** (-27)
        self.echarge = 1.60 * 10 ** (-19)

    # Update many variables
    def update(self, **kwargs):
        self.__dict__.update(kwargs)

    # Will return this if called as string
    def __repr__(self):
        return str(self.__dict__)


def run_dls(
    constants: dict,
    radios: dict,
    d: dict,
    SparRange: FloatArray,
    control_variable: str = "impurity_frac",
    verbosity: int = 0,
    Ctol: float = 1e-3,
    Ttol: float = 1e-2,
    URF: float = 1,
    timeout: int = 20,
    dynamicGrid: bool = True,
    dynamicGridRefinementRatio: float = 5,
    dynamicGridRefinementWidth: float = 1,
    dynamicGridResolution: Optional[float] = 500,
    dynamicGridDiagnosticPlot: bool = False,
    front_sheath: bool = False,
    qpllt_fraction: float = 0.05,
) -> dict[str, FloatArray]:
    """Run the DLS-extended model

    Returns the impurity fraction required for a given temperature at
    the target. Can request a low temperature at a given position to
    mimic a detachment front at that position.

    Note: radiation output is very sensitive to grid resolution. Ensure
    you achieve grid convergence.

    Parameters
    ----------
    constants:
        dict of options
    radios:
        dict of options
    indexRange:
        array of S indices of the parallel front locations to solve for
    control_variable:
        either impurity_frac, density or power
    Ctol:
        error tolerance target for the inner loop (i.e. density/impurity/heat flux)
    Ttol:
        error tolerance target for the outer loop (i.e. rerrunning until Tu convergence)
    URF:
        under-relaxation factor for temperature. If URF is 0.2, Tu_new = Tu_old*0.8 + Tu_calculated*0.2. Always set to 1.
    Timeout:
        controls timeout for all three loops within the code. Each has different message on timeout. Default 20
    dynamicGrid:
        enables iterative grid refinement around the front (recommended)
    dynamicGridRefinementRatio:
        ratio of finest to coarsest cell width in dynamic grid
    dynamicGridRefinementWidth:
        size of dynamic grid refinement region in metres parallel
<<<<<<< HEAD
    dynamicGridResolution:
        resolution of the refined grid. If None, use same resolution as original grid
=======
    front_sheath:
        enables a sheath gamma style model for heat flux through the front
    qpllt_fraction:
        if front_sheath is false, target heat flux is set to a constant fraction of the upstream heat flux
>>>>>>> ef3beb1d

    """
    # Start timer
    t0 = timer()

    # Initialise simulation inputs object
    si = SimulationInputs()

    # Add inputs to SimulationInputs
    si.update(**constants)
    si.verbosity = verbosity
    si.Ctol = Ctol
    si.Ttol = Ttol
    si.URF = URF
    si.timeout = timeout
    si.radios = radios
    si.control_variable = control_variable

    # Extract topology data
    si.Xpoint = d["Xpoint"]
    si.S = d["S"]
    si.Spol = d["Spol"]
    si.Btot = d["Btot"]
    si.Bpol = d["Bpol"]
    si.B = interpolate.interp1d(si.S, si.Btot, kind="cubic")
    si.SparRange = SparRange
    # si.indexRange = [np.argmin(abs(d["S"] - x)) for x in SparRange] # Indices of topology arrays to solve code at
    # si.indexRange = np.unique(si.indexRange)   # Drop duplicates

    # Initialise simulation state object
    st = SimulationState(si)

    # Initialise output dictionary
    output = defaultdict(list)

    # Initialise cooling curve
    # TODO: move into SimulationInputs once interface is refactored
    Tcool = np.linspace(0.3, 500, 1000)
    Lalpha = []
    for dT in Tcool:
        Lalpha.append(si.Lfunc(dT))
    Lalpha = np.array(Lalpha)
    Tcool = np.append(0, Tcool)
    Lalpha = np.append(0, Lalpha)
    si.Lz = [Tcool, Lalpha]  # Array of temperatures and corresponding cooling

    print("Solving...", end="")

    """------SOLVE------"""
    for idx, SparFront in enumerate(
        si.SparRange
    ):  # For each detachment front location:
        st.SparFront = SparFront  # Current prescribed parallel front location

        if dynamicGrid:
            newProfile = refineGrid(
                d,
                SparFront,
                fine_ratio=dynamicGridRefinementRatio,
                width=dynamicGridRefinementWidth,
                diagnostic_plot=dynamicGridDiagnosticPlot,
                resolution=dynamicGridResolution,
            )
            si.Xpoint = newProfile["Xpoint"]
            si.S = newProfile["S"]
            si.Spol = newProfile["Spol"]
            si.Btot = newProfile["Btot"]
            si.Bpol = newProfile["Bpol"]
            si.B = interpolate.interp1d(
                si.S, si.Btot, kind="cubic"
            )  # TODO: is this necessary?  We have Btot already

            # Find index of front location on new grid
            SparFrontOld = si.SparRange[idx]
            point = st.point = np.argmin(abs(si.S - SparFrontOld))

        else:
            point = st.point = np.argmin(abs(d["S"] - SparFront))

        print(f"{SparFront:.2f}...", end="")

        """------INITIAL GUESSES------"""

        # Current set of parallel position coordinates
        st.s = si.S[point:]
        output["Splot"].append(si.S[point])
        output["SpolPlot"].append(si.Spol[point])

        # Inital guess for the value of qpll integrated across connection length
        qavLguess = 0
        if si.radios["upstreamGrid"]:
            if st.s[0] < si.S[si.Xpoint]:
                qavLguess = (
                    (si.qpllu0) * (si.S[si.Xpoint] - st.s[0])
                    + (si.qpllu0 / 2) * (st.s[-1] - si.S[si.Xpoint])
                ) / (st.s[-1] - si.S[0])
            else:
                qavLguess = si.qpllu0 / 2
        else:
            qavLguess = si.qpllu0

        # Inital guess for upstream temperature based on guess of qpll ds integral
        Tu0 = ((7 / 2) * qavLguess * (st.s[-1] - st.s[0]) / si.kappa0) ** (2 / 7)
        st.Tu = Tu0
        st.Pu0 = (
            Tu0 * si.nu0 * si.echarge
        )  # Initial upstream pressure in Pa, calculated so it can be kept constant if required

        # Cooling curve integral
        Lint = cumulative_trapezoid(si.Lz[1] * np.sqrt(si.Lz[0]), si.Lz[0], initial=0)
        integralinterp = interpolate.interp1d(si.Lz[0], Lint)

        # Guesses/initialisations for control variables assuming qpll0 everywhere and qpll=0 at target

        if si.control_variable == "impurity_frac":
            # Initial guess of cz0 assuming qpll0 everywhere and qpll=0 at target
            cz0_guess = (si.qpllu0**2) / (
                2 * si.kappa0 * si.nu0**2 * st.Tu**2 * integralinterp(st.Tu)
            )
            st.cvar = cz0_guess

        elif si.control_variable == "density":
            # Initial guess of nu0 assuming qpll0 everywhere and qpll=0 at target
            nu0_guess = np.sqrt(
                (si.qpllu0**2)
                / (2 * si.kappa0 * si.cz0 * st.Tu**2 * integralinterp(st.Tu))
            )
            st.cvar = nu0_guess

        elif si.control_variable == "power":
            # nu0 and cz0 guesses are from Lengyel which depends on an estimate of Tu using qpllu0
            # This means we cannot make a more clever guess for qpllu0 based on cz0 or nu0
            qpllu0_guess = si.qpllu0
            # qradial_guess = qpllu0_guess / trapezoid(si.Btot[si.Xpoint:] / si.Btot[si.Xpoint], x = si.S[si.Xpoint:])
            qradial_guess = (qpllu0_guess / si.Btot[si.Xpoint]) / trapezoid(
                1 / si.Btot[si.Xpoint :], x=si.S[si.Xpoint :]
            )
            st.cvar = 1 / qradial_guess

        # Assumption of target heat flux
        if front_sheath:
            st.qpllt = (
                si.gamma_sheath
                / 2
                * si.nu0
                * st.Tu
                * si.echarge
                * np.sqrt(2 * si.Tt * si.echarge / si.mi)
            )
        else:
            st.qpllt = si.qpllu0 * qpllt_fraction

        """------INITIALISATION------"""
        st.error1 = 1  # Inner loop error (error in qpllu based on provided cz/ne)
        st.error0 = 1  # Outer loop residual in upstream temperature
        # Upstream conditions
        st.nu = si.nu0
        st.cz = si.cz0
        st.qradial = (si.qpllu0 / si.Btot[si.Xpoint]) / trapezoid(
            1 / si.Btot[si.Xpoint :], x=si.S[si.Xpoint :]
        )

        st.update_log()

        # Tu convergence loop
        for k0 in range(si.timeout):
            # Initialise
            st = iterate(si, st)

            """------INITIAL SOLUTION BOUNDING------"""

            # Double or halve cvar until the error flips sign
            for k1 in range(si.timeout * 2):
                if st.error1 > 0:
                    st.cvar /= 2
                elif st.error1 < 0:
                    st.cvar *= 2

                st = iterate(si, st)

                if np.sign(st.log[st.SparFront]["error1"][k1 + 1]) != np.sign(
                    st.log[st.SparFront]["error1"][k1 + 2]
                ):  # It's initialised with a 1 already, hence k1+1 and k1+2
                    break

                if k1 == si.timeout - 1:
                    raise Exception("Initial bounding failed")

            if st.cvar < 1e-6 and si.control_variable == "impurity_fraction":
                raise Exception("Required impurity fraction is tending to zero")

            # We have bounded the problem -  the last two iterations
            # are on either side of the solution
            st.lower_bound = min(
                st.log[st.SparFront]["cvar"][-1], st.log[st.SparFront]["cvar"][-2]
            )
            st.upper_bound = max(
                st.log[st.SparFront]["cvar"][-1], st.log[st.SparFront]["cvar"][-2]
            )

            """------INNER LOOP------"""

            for k2 in range(si.timeout):
                # New cvar guess is halfway between the upper and lower bound.
                st.cvar = st.lower_bound + (st.upper_bound - st.lower_bound) / 2

                st = iterate(si, st)

                # Narrow bounds based on the results.
                if st.error1 < 0:
                    st.lower_bound = st.cvar
                elif st.error1 > 0:
                    st.upper_bound = st.cvar

                # Looser tolerance for the first two T iterations
                tolerance = 1e-2 if k0 < 2 else si.Ctol

                # Break on success
                if abs(st.error1) < tolerance:
                    break

                if k2 == si.timeout - 1 and verbosity > 0:
                    print("\nWARNING: Failed to converge control variable loop")

            """------OUTER LOOP------"""
            # Upstream temperature error
            st.error0 = (st.Tu - st.Tucalc) / st.Tu

            # Calculate new Tu, under-relax by URF
            st.Tu = (1 - si.URF) * st.Tu + si.URF * st.Tucalc

            st.update_log()

            # Break on outer (temperature) loop success
            if abs(st.error0) < si.Ttol:
                if verbosity > 2:
                    print(f"\n Converged temperature loop in {k0} iterations")
                break
            if k0 == si.timeout:
                output["logs"] = st.log
                print("Failed to converge temperature loop, exiting and returning logs")
                return output

        """------COLLECT PROFILE DATA------"""

        if si.control_variable == "power":
            output["cvar"].append(1 / st.cvar)  # so that output is in Wm-2
        else:
            output["cvar"].append(st.cvar)

        Qrad = []
        for Tf in st.T:
            if si.control_variable == "impurity_frac":
                Qrad.append(((si.nu0**2 * st.Tu**2) / Tf**2) * st.cvar * si.Lfunc(Tf))
            elif si.control_variable == "density":
                Qrad.append(((st.cvar**2 * st.Tu**2) / Tf**2) * si.cz0 * si.Lfunc(Tf))
            elif si.control_variable == "power":
                Qrad.append(((si.nu0**2 * st.Tu**2) / Tf**2) * si.cz0 * si.Lfunc(Tf))

        # Pad some profiles with zeros to ensure same length as S
        output["Sprofiles"].append(si.S)
        output["Tprofiles"].append(pad_profile(si.S, st.T))
        output["Rprofiles"].append(pad_profile(si.S, Qrad))  # Radiation in W/m3
        output["Qprofiles"].append(pad_profile(si.S, st.q))  # Heat flux in W/m2
        output["Spolprofiles"].append(si.Spol)
        output["Btotprofiles"].append(np.array(si.Btot))
        output["Bpolprofiles"].append(np.array(si.Bpol))
        output["Xpoints"].append(si.Xpoint)
        output["Wradials"].append(st.qradial)

    output["logs"] = st.log  # Append log with all front positions

    """------COLLECT RESULTS------"""
    if len(SparRange) > 1:
        # Here we calculate things like window, threshold etc from a whole scan.

        # Relative control variable:
        cvar_list = np.array(output["cvar"])
        crel_list = cvar_list / cvar_list[0]

        # S parallel and poloidal locations of each front location (for plotting against cvar/crel):
        splot = output["Splot"]
        spolplot = output["SpolPlot"]

        # Trim any unstable detachment (negative gradient) region for post-processing reasons
        crel_list_trim = crel_list.copy()
        cvar_list_trim = cvar_list.copy()

        # Find values on either side of C = 1 and interpolate onto 1
        if len(crel_list) > 1:
            for i in range(len(crel_list) - 1):
                if np.sign(crel_list[i] - 1) != np.sign(crel_list[i + 1] - 1) and i > 0:
                    interp_par = interpolate.interp1d(
                        [crel_list[i], crel_list[i + 1]], [splot[i], splot[i + 1]]
                    )
                    interp_pol = interpolate.interp1d(
                        [crel_list[i], crel_list[i + 1]], [spolplot[i], spolplot[i + 1]]
                    )

                    spar_onset = float(interp_par(1))
                    spol_onset = float(interp_pol(1))
                    break
                if i == len(crel_list) - 2:
                    spar_onset = 0
                    spol_onset = 0

            output["spar_onset"] = spar_onset
            output["spol_onset"] = spol_onset

            grad = np.gradient(crel_list)
            for i, _val in enumerate(grad):
                if i > 0 and np.sign(_val) != np.sign(grad[i - 1]):
                    crel_list_trim[:i] = np.nan
                    cvar_list_trim[:i] = np.nan

        # Pack things into the output dictionary.

        output["splot"] = splot
        output["cvar"] = cvar_list
        output["crel"] = crel_list
        output["cvar_trim"] = cvar_list_trim
        output["crel_trim"] = crel_list_trim
        output["threshold"] = cvar_list[0]
        # Ct
        output["window"] = cvar_list[-1] - cvar_list[0]  # Cx - Ct
        output["window_frac"] = output["window"] / output["threshold"]  # (Cx - Ct) / Ct
        output["window_ratio"] = cvar_list[-1] / cvar_list[0]  # Cx / Ct

    elif len(SparRange) == 1:
        output["crel"] = 1
        output["threshold"] = st.cvar
    output["constants"] = constants
    output["radios"] = si.radios
    output["state"] = st

    # Convert back to regular dict
    output = dict(output)
    t1 = timer()

    print(f"Complete in {t1 - t0:.1f} seconds")

    return output<|MERGE_RESOLUTION|>--- conflicted
+++ resolved
@@ -245,15 +245,12 @@
         ratio of finest to coarsest cell width in dynamic grid
     dynamicGridRefinementWidth:
         size of dynamic grid refinement region in metres parallel
-<<<<<<< HEAD
     dynamicGridResolution:
         resolution of the refined grid. If None, use same resolution as original grid
-=======
     front_sheath:
         enables a sheath gamma style model for heat flux through the front
     qpllt_fraction:
         if front_sheath is false, target heat flux is set to a constant fraction of the upstream heat flux
->>>>>>> ef3beb1d
 
     """
     # Start timer
