--- conflicted
+++ resolved
@@ -324,9 +324,6 @@
         )
 
         self.data = dls
-<<<<<<< HEAD
-        self.stats = s
-=======
         self.stats = s
 
     def plot_performance(self):
@@ -376,8 +373,4 @@
             ax.set_xlabel("Iteration")
             ax.grid()
 
-        fig.tight_layout()
-
-    def keys(self):
-        return self.__dataclass_fields__.keys()
->>>>>>> 01f1ac59
+        fig.tight_layout()